--- conflicted
+++ resolved
@@ -612,37 +612,9 @@
   ;; This is called from the map widget paint method, and if we throw an
   ;; exception from that,the whole thing locks up.
   (with-handlers
-<<<<<<< HEAD
-    (((lambda (e) #t)
-      (lambda (e)
-        (log-exception (format "get-tile-bitmap(~a)" tile) e)
-        (dbg-printf "get-tile-bitmap(~a): ~a~%" tile e)
-        #f)))
-
-    (maybe-setup)
-    (process-some-replies reply-channel bitmap-cache #f)
-
-    ;; If the tile count in the bitmap cache has reached the threshold, discard
-    ;; the secondary-bitmap-cache and rotate it. This way, we discard old
-    ;; unused tiles, trying to keep the memory down.
-    (when (> (hash-count bitmap-cache) cache-threshold)
-      (dbg-printf "Rotating tile cache~%")
-      (set! secondary-bitmap-cache bitmap-cache)
-      (set! bitmap-cache (make-hash)))
-
-    (cond ((hash-ref bitmap-cache tile #f))
-          ;; Check if this value is in the secondary bitmap cache.  If it is,
-          ;; move it back into the main cache, as it looks like it is in use.
-          ((hash-ref secondary-bitmap-cache tile #f)
-           => (lambda (v)
-                (hash-set! bitmap-cache tile v)
-                (hash-remove! secondary-bitmap-cache tile)
-                v))
-          (#t (fetch-tile tile db-request-channel) #f))))
-=======
    (((lambda (e) #t)
      (lambda (e)
-       (dbglog-exception (format "get-tile-bitmap(~a)" tile) e)
+       (log-exception (format "get-tile-bitmap(~a)" tile) e)
        (dbg-printf "get-tile-bitmap(~a): ~a~%" tile e)
        #f)))
 
@@ -669,7 +641,6 @@
                (hash-remove! secondary-bitmap-cache tile)
                v))
          (#t (fetch-tile tile db-request-channel) #f))))
->>>>>>> 77109477
 
 (define (vacuum-tile-cache-database)
   (maybe-setup)
